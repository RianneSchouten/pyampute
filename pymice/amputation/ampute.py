# Author: Rianne Schouten <r.m.schouten@tue.nl; riannemargarethaschouten@gmail.com>

"""Transformer for generating multivariate missingness in complete datasets"""
<<<<<<< HEAD
# Author: Rianne Schouten <riannemargarethaschouten@gmail.com>
# Co-Author: Davina Zamanzadeh <davzaman@gmail.com>
=======
>>>>>>> 16648a2e

from typing import Any, Callable, Dict, List, Optional, Tuple, Type, Union
import logging
import numpy as np
from pandas import DataFrame, read_csv
from sklearn.base import TransformerMixin
from scipy import stats
from math import isclose

# Local
from amputation.utils import (
    ArrayLike,
    Matrix,
    isin,
    isnan,
    is_numeric,
    enforce_numeric,
    setup_logging,
    missingness_profile,
    standardize_uppercase,
    sigmoid,
)
from amputation.utils import LOOKUP_TABLE_PATH


class MultivariateAmputation(TransformerMixin):
    """Generating multivariate missingness patterns in complete datasets

    n = number of samples.
    m = number of features/vars.
    k = number of patterns.

    Parameters
    ----------
    complete_data
        Matrix with shape `(n, m)`.
        Dataset with no missing values for vars involved in amputation.
        n rows (samples) and m columns (features).
        Values involved in amputation should be numeric, or will be forced, and any columns that aren't fully numeric will be dropped.
        Categorical variables should have been transformed to dummies.

    prop : float, default : 0.5
        Proportion of missingness as a decimal or percent.

    patterns : List[Dict], default: DEFAULTS
        
        List of `k` dictionaries.
        If there are too many patterns, the subsequent data subset (for pattern) will be empty, and *no amputation will occur*.
        Each dictionary has the following key-value pairs (required unless [optional]):
            - `incomplete_vars` : list-like of var/col {indices (ints) or names (strs)}
                **Default**: array of 50% randomly chosen indices (range 0:m-1).

                Indicates variables that should be amputed.
                ``observed_vars = list-like(complement of incomplete_vars)``.
            - `weights` [optional, required if MAR+MNAR] : List-like of m floats [0,1] OR dict {index/name: weight} for each var influencing missingness.
                **Default**: if mechanism ==
                    - **MCAR**: all 0's
                    - **MAR**: observed_vars weight 1
                    - **MNAR**: incomplete_vars weight 1.
                    - **MAR+MNAR**: ILLEGAL (not allowed)

                Specify size of effect of each specified var on missing vars.
                    - negative (decrease effect)
                    - 0 (no role in missingness) If dict, unspecified vars have weight 0.
                    - positive (increase effect).
                Weighted score for sample ``i`` in pattern ``k`` is ``innerproduct(weights, sample[i])``.
            - `mechanism` [optional] : string : MAR
                Choices: [MCAR, MAR, MNAR, MAR+MNAR] case insensitive.
                MNAR+MAR is only possible by passing a custom weight array.
            - `freq` [optional] : float [0,1] : all patterns with equal frequency (1/k)
                Relative occurence of a pattern with respect to other patterns.
                All frequencies across k dicts/patterns must sum to 1.
                Either specify for all patterns, or none for the default.
                For example (k = 3 patterns), freq := [0.4, 0.4, 0.2] => of all samples with missing values, 40% should have pattern 1, 40% pattern 2. and 20% pattern 3.
            - `score_to_probability_func` [optional] : str or fn[list-like floats [-inf, inf] -> list-like floats [0, 1]] : sigmoid-right
                Converts standardized weighted scores for each sample (in a data subset corresponding to pattern k) to probability of missingness.

                - Choices for string: sigmoid-[RIGHT, LEFT, MID, TAIL], case insensitive.
                    Applies sigmoid function with a logit cutoff per pattern.
                    Dictates a [high, low, average, extreme] score (respectively) has a high probability of amputation.
                Fn will be shifted to ensure correct joint missingness probabilities.

    std : boolean, default : True
        Whether or not to standardize data before computing weighted scores.
        Standardization ensures that weights can be applied properly.
        Do not standardize if passing both train and test set (prevent leaking).

    lower_range : float, default : -3
        Lower limit in range when searching for horizontal shift of `score_to_probability_func`.

    upper_range : float, default : 3
        Upper limit in range when searching for horizontal shift of `score_to_probability_func`.

    max_dif_with_target : float, default : 0.001
        The allowable error between the desired percent missing data (prop)
        and calculated joint missingness probability after assigning a
        probability for cases to be missing.

    max_iter : int, default : 100
        Max number of iterations for binary search when searching for horizontal shift of `score_to_probability_func`.

    seed: int, optional
        If you want reproducible results during amputation set an integer seed.
        If you don't set it, a random number will be produced every time.


    Attributes
    ----------
    DEFAULTS :  Dict[str, str]
        .. code-block::
            :caption: Default pattern.

            {
                "incomplete_vars": random 50% of vars,
                "mechanism": "MAR",
                "score-to-prob": "sigmoid-right"
                "freq": 1
            }

    Notes
    -----
    Something on difference ampute in R and Python

    References
    ----------
<<<<<<< HEAD
    .. [1] Rianne Margaretha Schouten, Peter Lugtig & Gerko Vink (2018).
    Generating missing values for simulation purposes:
        A multivariate amputation procedure.
    Journal of Statistical Computation and Simulation, 88:15, 2909-2930, DOI:
        10.1080/00949655.2018.1491577
    .. [2] Rianne Margaretha Schouten & Gerko Vink (2021). 
    The dance of the mechanisms: how observed information influences
        the validity of missingness assumptions.
    Sociological Methods & Research, 50:3, 1243-1258, DOI:
        10.1177/0049124118799376
=======
    .. [1] Rianne Margaretha Schouten, Peter Lugtig & Gerko Vink (2018). 
    Generating missing values for simulation purposes: A multivariate amputation procedure. 
    Journal of Statistical Computation and Simulation, https://www.tandfonline.com/doi/full/10.1080/00949655.2018.1491577
>>>>>>> 16648a2e
    """

    DEFAULTS = {
        "score_to_probability_func": "SIGMOID-RIGHT",
        "mechanism": "MAR",
        "lower_range": -3,
        "upper_range": 3,
        "max_iter": 100,
        "max_diff_with_target": 0.001,
    }

    def __init__(
        self,
        prop: float = 0.5,
        patterns: Dict[str, Any] = None,
        std: bool = True,
        lower_range: float = -3,
        upper_range: float = 3,
        max_diff_with_target: float = 0.001,
        max_iter: int = 100,
        seed: Optional[int] = None,
    ):
        self.prop = prop
        self.patterns = patterns
        self.std = std
        self.lower_range = lower_range
        self.upper_range = upper_range
        self.max_diff_with_target = max_diff_with_target
        self.max_iter = max_iter
        self.seed = seed

        # The rest are set by _pattern_dict_to_matrix_form()
        setup_logging()

    @staticmethod
    def _shifted_probability_func(
        wss_standardized: ArrayLike,
        shift_amount: float,
        probability_func: Union[str, Callable[[ArrayLike], ArrayLike]],
    ) -> ArrayLike:
        """
        Applies shifted custom function or sigmoid (with cutoff) to
            standardized weighted sum scores to convert to probability.
        String: sigmoid-
            Right: Regular sigmoid pushes larger values to have high probability,
            Left: To flip regular sigmoid across y axis, make input negative.
                This pushes smaller values to have high probability.
            Mid: Values in the center of the score distribution have high probability.
            Tail: Larger and smaller values have high probabiliy.    
        """

        if isinstance(probability_func, str):
            cutoff_transformations = {
                "SIGMOID-RIGHT": lambda wss_standardized, b: wss_standardized + b,
                "SIGMOID-LEFT": lambda wss_standardized, b: -wss_standardized + b,
                "SIGMOID-TAIL": lambda wss_standardized, b: (
                    np.absolute(wss_standardized) - 0.75 + b
                ),
                "SIGMOID-MID": lambda wss_standardized, b: (
                    -np.absolute(wss_standardized) + 0.75 + b
                ),
            }

            return sigmoid(
                cutoff_transformations[probability_func](wss_standardized, shift_amount)
            )
        return probability_func(wss_standardized) + shift_amount

    @staticmethod
    def _binary_search(
        wss_standardized: ArrayLike,
        score_to_probability_func: Union[str, Callable[[ArrayLike], ArrayLike]],
        missingness_percent: float,
        lower_range: float,
        upper_range: float,
        max_iter: int,
        max_diff_with_target: float,
    ) -> Tuple[float, ArrayLike]:
        """
        Search for the appropriate shift/transformation to the scores before passing
            through the self.probability_function to result in the desired missingness
            proportion. For instance, raw wss will mask 17% of samples in pattern k but you want
            40% missing.
        """

        b = 0
        counter = 0
        probs_array = None

        # start binary search with maximum number of iterations of max_iter
        while counter < max_iter:
            counter += 1

            # in every iteration, the new b is the mid of the lower and upper range
            # the lower and upper range are updated at the end of each iteration
            b = lower_range + (upper_range - lower_range) / 2
            if counter == max_iter:
                break

            # calculate the expected missingness proportion
            # depends on the logit cutoff type, the sumscores and b
            probs_array = MultivariateAmputation._shifted_probability_func(
                wss_standardized, b, score_to_probability_func
            )
            current_prop = np.mean(probs_array)

            # if the expected proportion is close to the target, break
            # the maximum difference can be specified
            # if max_dif_with_target is 0.001, the proportion differs with max 0.1%
            if np.absolute(current_prop - missingness_percent) < max_diff_with_target:
                break

            # if we have not reached the desired proportion
            # we adjust either the upper or lower range
            # this way works for self.score_to_probability_func[i] = 'SIGMOID-RIGHT'
            # need to check for the other types
            # in the next iteration, a new b is then calculated and used
            if (current_prop - missingness_percent) > 0:
                upper_range = b
            else:
                lower_range = b

        return b, probs_array

    def _calculate_probabilities_from_wss(
        self,
        wss_standardized: ArrayLike,
        score_to_probability_func: Union[str, Callable[[ArrayLike], ArrayLike]],
        missingness_percent: float,
        lower_range: float,
        upper_range: float,
        max_iter: int,
        max_diff_with_target: float,
    ) -> ArrayLike:
        if (self.shift_lookup_table is not None) and isinstance(
            score_to_probability_func, str
        ):
            logging.info(
                "Rounding proportion of missingness to 2 decimal places in order to use lookup table for one of the prespecified score to probability functions."
            )
            prop = np.around(self.prop, 2)

            shift = self.shift_lookup_table.loc[score_to_probability_func, str(prop)]
            return self._shifted_probability_func(
                wss_standardized, shift, score_to_probability_func
            )

        # If no lookup table, run binary search
        return self._binary_search(
            wss_standardized,
            score_to_probability_func,
            missingness_percent,
            lower_range,
            upper_range,
            max_iter,
            max_diff_with_target,
        )[1]

    def _choose_probabilities(self, wss: ArrayLike, pattern_index: int) -> ArrayLike:
        """
        Assigns missingness probabilities for each sample in the data subset
            corresponding to pattern k (pattern_index) using the standardized wss.
        This is later thresholded to use to decide whether or not to apply pattern k
        to sample i.

        """
        # when wss contains merely zeros, the mechanism is
        # 1. MCAR: each case has an equal probability of becoming missing
        # 2. MAR with binary variables
        # Therefore we just use uniform probability of missing per var using self.freqs
        if np.all(wss == 0):
            probs = np.repeat(self.freqs[pattern_index], len(wss))
        else:  # else we calculate the probabilities based on the wss
            # standardize wss
            wss_standardized = stats.zscore(wss)
            # calculate the size of b for the desired missingness proportion
            probs_array = self._calculate_probabilities_from_wss(
                wss_standardized,
                self.score_to_probability_func[pattern_index],
                self.prop,
                self.lower_range,
                self.upper_range,
                self.max_iter,
                self.max_diff_with_target,
            )
            probs = np.squeeze(np.asarray(probs_array))

        return probs

    def _calculate_sumscores(self, data_group: Matrix, pattern_ind: int) -> ArrayLike:
        """
        Creates a vector of weighted sum scores for each sample in the data subset
        corresponding to pattern k by computing the inner product of
            self.weights and the raw values of the samples in that subset.

        This is later converted to a probability to be thresholded on to decide
            whether or not to apply pattern k to sample i in the data subset.
        """

        # transform only vars involved in amputation to numeric to compute weights
        # does not transform the original datset
        logging.info(
            "Enforcing data to be numeric since calculation of weights"
            " requires numeric data."
        )
        data_group = enforce_numeric(data_group, self.vars_involved_in_ampute)
        # standardize data or not
        if self.std:
            data_group = stats.zscore(data_group)

        # calculate sum scores
        # in case of MCAR, weights[i, ] contains merely zeros and wss are merely zeros
        # in case of MAR, MNAR, the mechanisms is determined by the weights
        wss = np.dot(data_group, self.weights[pattern_ind, :].T)

        return wss

    def _get_default_pattern(self, m_features: int) -> List[Dict[str, Any]]:
        """Default pattern is a single pattern that works for any dataset."""
        # set seed for choice, if None it will be random.
        np.random.seed(self.seed)
        return [
            {
                # Random half of vars (random 50% of indices)
                "incomplete_vars": np.random.choice(
                    np.arange(m_features), int(m_features / 2), replace=False
                ),
                "mechanism": "MAR",
                "freq": 1,
                "score_to_probability_func": "sigmoid-RIGHT",
            }
        ]

    def _validate_indices_or_names(self, indices_or_names: ArrayLike, pattern_idx: int):
        """Validation of dict entries that are lists to be slotted into matrices."""
        assert len(indices_or_names) <= self.num_features, (
            "Cannot list more columns than there exist in the data "
            f"(pattern {pattern_idx})."
        )

        if isinstance(indices_or_names[0], str):
            assert set(self.colname_to_idx.keys()).issuperset(indices_or_names), (
                "One or more column names listed is not a column in the provided data"
                f"(pattern {pattern_idx}"
            )
        else:  # indices, assumes np array
            assert all(indices_or_names >= 0) and all(
                indices_or_names < self.num_features
            ), (
                "One or more indices listed is incorrect (outside range) "
                f"(pattern {pattern_idx}"
            )

    def _populate_pattern_array(
        self,
        indices_or_names: ArrayLike,
        fill_value: Union[float, ArrayLike],
        dtype: Type,
        pattern_idx: int,
    ) -> ArrayLike:
        """
        Fills an array of length m (for each feature) with fill_value
            wherever indicated by indices_or_names.
        Column names will be mapped to their corresponding indices.
        """
        # init zeros so unmentioned vars have no effect
        matrix_row_entry = np.zeros(shape=self.num_features, dtype=dtype)
        # force to np array to act as indexer
        indices_or_names = np.array(indices_or_names)

        # no incomplete vars passed, ignore
        if indices_or_names is None or len(indices_or_names) == 0:
            return matrix_row_entry

        self._validate_indices_or_names(indices_or_names, pattern_idx=pattern_idx)
        # if names, convert to indices
        if isinstance(indices_or_names[0], str):
            indices_or_names = [self.colname_to_idx[coln] for coln in indices_or_names]
        # if int will fill same int for all indices
        # else len(indices) == len(fill_value)
        matrix_row_entry[indices_or_names] = fill_value
        return matrix_row_entry

    def _pattern_dict_to_matrix_form(self):
        """
        Converts the list of dictionaries into corresponding matrices and arrays.
        Each dict entry that's list-like will transform into a matrix (k, m)
            e.g., weight array for pattern i will define the row i in the weight matrix
        Each dict entry that's a single value will transform into an array of length m
            e.g., freq for pattern i will define ith entry in freqs array.
        """
        k_by_m = (self.num_patterns, self.num_features)

        #### Init ####
        # indicator matrix (k, m) {0, 1}, (previously called patterns)
        self.observed_var_indicator = np.empty(shape=k_by_m, dtype=bool)
        # weight for scores matrix (k, m) [-inf, inf]
        self.weights = np.empty(shape=k_by_m, dtype=float)
        # array of mechanisms per pattern (len k)
        # dtype obj instead of str or else only one char will be assigned
        self.mechanisms = np.empty(shape=self.num_patterns, dtype=object)
        # array of frequencies per pattern (len k)
        self.freqs = np.full(
            shape=self.num_patterns, fill_value=1 / self.num_patterns, dtype=float
        )
        # list of functions or strings per pattern (len k)
        self.score_to_probability_func = []

        #### Build from Dicts ####
        for pattern_idx, pattern in enumerate(self.patterns):
            # one-hot the at corresponding indices
            amputed_var_indicator = self._populate_pattern_array(
                pattern["incomplete_vars"],
                fill_value=1,
                dtype=bool,
                pattern_idx=pattern_idx,
            )
            # flip indicator
            self.observed_var_indicator[pattern_idx] = 1 - amputed_var_indicator

            if "weights" in pattern:
                if isinstance(pattern["weights"], Dict):
                    # basically unzip dictionary into 2 lists of equal length
                    indices_or_names, weights_per_var = zip(*pattern["weights"].items())
                    self.weights[pattern_idx] = self._populate_pattern_array(
                        indices_or_names,
                        fill_value=weights_per_var,
                        dtype=float,
                        pattern_idx=pattern_idx,
                    )
                else:  # array of weights directly given
                    self.weights[pattern_idx] = pattern["weights"]
            else:  # weights missing, fill with nan
                self.weights[pattern_idx] = np.full(
                    shape=self.num_features, fill_value=np.nan
                )

            #### Single default values if not specified ####
            self.mechanisms[pattern_idx] = (
                pattern["mechanism"]
                if "mechanism" in pattern
                else self.DEFAULTS["mechanism"]
            )
            self.score_to_probability_func.append(
                pattern["score_to_probability_func"]
                if "score_to_probability_func" in pattern
                else self.DEFAULTS["score_to_probability_func"]
            )

            #### All or None ####
            if "freq" in pattern:
                self.freqs[pattern_idx] = pattern["freq"]

    def _load_shift_lookup_table(self):
        """
        Read the lookup table csv from path.
        Loads the table only once for the shift lookup when computing missing probabilities from scores.
        This is only useful for prespecified functions (e.g., sigmoid-RIGHT)
        """
        if any([isinstance(func, str) for func in self.score_to_probability_func]):
            try:
                self.shift_lookup_table = read_csv(LOOKUP_TABLE_PATH, index_col=0)
            except Exception:
                logging.warn(
                    "Failed to load lookup table for a prespecified score to probability function. It is possible /data/lookup.csv is missing, in the wrong location, or corrupted. Try rerunning /amputation/scripts.py to regenerate the lookup table."
                )
                self.shift_lookup_table = None

    def _set_defaults(self):
        """
        Set defaults for args, assuming patterns has been initialized.
        Most of the defaults rely on info from patterns.
        Will adjust vars:
            change % to decimal, repeat for all patterns,
            standardize strings to uppercase force lists to np arrays, etc.)
        """
        # check for prop that makes sense, since we validate after setting defaults
        if self.prop > 1 and self.prop <= 100:
            logging.info(
                "Detected proportion of missingness to be percentage,"
                " converting to decimal."
            )
            self.prop /= 100

        # RELIES ON: patterns
        # force numpy
        self.freqs = np.array(self.freqs)

        # RELIES ON: patterns
        # just standardize to upper case
        self.mechanisms = np.array(list(map(standardize_uppercase, self.mechanisms)))

        # RELIES ON: patterns
        # just standardize to upper case if string
        self.score_to_probability_func = np.array(
            [
                standardize_uppercase(func) if isinstance(func, str) else func
                for func in self.score_to_probability_func
            ]
        )

        # RELIES ON: patterns, mechanisms
        # if only some weights are indicated:
        #   fill the rest (all nan rows) with default according to mechanism.
        if np.isnan(self.weights).any(axis=None):
            logging.info(
                "No weights passed for some patterns, filling them in per pattern."
                " MCAR: weights are all 0s."
                " MAR: all observed vars have weight 1."
                " MNAR: all missing vars have weight 1."
            )
            patterns_with_missing_weights = np.isnan(self.weights).all(axis=1)

            self.weights[
                patterns_with_missing_weights & (self.mechanisms == "MCAR")
            ] = np.zeros(shape=self.num_features)

            missing_mar_mask = patterns_with_missing_weights & (
                self.mechanisms == "MAR"
            )
            self.weights[missing_mar_mask] = self.observed_var_indicator[
                missing_mar_mask
            ]

            missing_mnar_mask = patterns_with_missing_weights & (
                self.mechanisms == "MNAR"
            )
            # note that non-observed is given a value 0 in indicator matrix
            self.weights[missing_mnar_mask] = (
                1 - self.observed_var_indicator[missing_mnar_mask]
            )

    def _validate_args(self):
        """
        Validates remainined constructor args after having set defaults.
        Only makes assertions, assuming everything is initialized.
        """
        ##################################
        #     OBSERVED VAR INDICATOR     #
        ##################################
        # axis=None reduces all axes for both pandas and numpy
        assert isin(self.observed_var_indicator, [0, 1]).all(
            axis=None
        ), "Indicator matrix can only contain 0's and 1's."
        assert not (
            (self.observed_var_indicator == 1).all(axis=None)
        ), "Cannot indicate no features to be amputed, will result in no amputation."
        if isin(self.mechanisms, "MAR").any(axis=0):
            assert not (self.observed_var_indicator[self.mechanisms == "MAR"] == 0).all(
                axis=None
            ), "Cannot ampute all features under MAR, since all vars will be missing."

        ##################
        #      PROP      #
        ##################
        assert self.prop >= 0 and self.prop <= 100, (
            "Proportion of missingness should be a value between 0 and 1"
            " (for a proportion) or between 1 and 100 (for a percentage)"
        )

        ###################
        #   FREQUENCIES   #
        ###################
        assert len(self.freqs) == self.num_patterns, (
            "There should be a frequency of missingness for every pattern,"
            f" but there are only {len(self.freqs)} frequencies specified,"
            f" and {self.num_patterns} patterns specified from `patterns`."
        )
        assert (self.freqs >= 0).all() and (
            self.freqs <= 1
        ).all(), "Frequencies must be between 0 and 1 inclusive."
        # there's imprecision in float, so it might be 0.9999999
        assert isclose(sum(self.freqs), 1), "Frequencies should sum to 1."

        ##################
        #   MECHANISMS   #
        ##################
        assert (
            len(self.mechanisms) == self.num_patterns
        ), "Must specify a mechanism per pattern, but they do not match."
        mechanism_options = ["MCAR", "MAR", "MNAR", "MAR+MNAR"]
        assert isin(
            self.mechanisms, mechanism_options
        ).all(), f"Mechanisms specified must be one of {mechanism_options}."

        #################
        #    WEIGHTS    #
        #################
        assert (self.weights[self.mechanisms == "MCAR"] == 0).all(
            axis=None
        ), "Patterns with MCAR should have weights of all 0's."
        assert (
            not (self.weights[self.mechanisms != "MCAR"] == 0).all(axis=1).any()
        ), "Indicated weights of all 0's for a pattern that's not MCAR."
        assert all(
            [
                "weights" in self.patterns[pattern_idx]
                for pattern_idx in np.argwhere(self.mechanisms == "MAR+MNAR")[:, 0]
            ]
        ), "Failed to specify custom weights array for MAR+MNAR pattern."

        # Warnings.
        mar_mask = self.mechanisms == "MAR"
        if any(mar_mask) and np.equal(
            self.weights[mar_mask].astype(bool), self.observed_var_indicator[mar_mask],
        ).all(axis=None):
            logging.warning(
                "Indicated weights for incomplete vars for a pattern with MAR. "
                "Did you mean MAR+MNAR?"
            )
        mnar_mask = self.mechanisms == "MNAR"
        if any(mnar_mask) and np.equal(
            self.weights[mnar_mask].astype(bool),
            (1 - self.observed_var_indicator)[mnar_mask],
        ).all(axis=None):
            logging.warning(
                "Indicated weights for vars that are observed for a pattern with MNAR. "
                "Did you mean MAR+MNAR?"
            )

        #####################################
        #     SCORE TO PROBABILITY FUNC     #
        #####################################
        assert (
            len(self.score_to_probability_func) == self.num_patterns
        ), "Score to probability functions must have an entry per pattern."
        func_str_options = (
            ["SIGMOID-RIGHT", "SIGMOID-LEFT", "SIGMOID-MID", "SIGMOID-TAIL"],
        )
        # check only the str entries in the funcs list
        assert isin(
            [fn for fn in self.score_to_probability_func if isinstance(fn, str)],
            func_str_options,
        ).all(), f"String funcs can only be one of {func_str_options}"

    def _validate_input(self, X: Matrix) -> Matrix:
        """
        Validates input data with given arguments to amputer.
        Will modify the dataset to comply if possible, while giving warnings.
        """
        # This must come first so we can check patterns
        assert X is not None, "No dataset passed, cannot be None."
        assert len(X.shape) == 2, "Dataset must be 2 dimensional."
        num_features = X.shape[1]

        ##################
        #    PATTERNS    #
        ##################
        if self.patterns is None or len(self.patterns) == 0:
            logging.info("No patterns passed, setting default pattern.")
            self.patterns = self._get_default_pattern(num_features)
        freq_keys = ["freq" in pattern for pattern in self.patterns]
        assert all(freq_keys) or not any(freq_keys), (
            "Either specify a freq for all patterns or specify none "
            "for equal frequency (1/k) for all patterns."
        )
        # check each dict has the required entries (via superset check)
        required_keys = {
            "incomplete_vars",
        }
        optional_keys = {"weights", "mechanism", "score_to_probability_func", "freq"}
        assert all(
            [set(pattern.keys()).issuperset(required_keys) for pattern in self.patterns]
        ), (
            "Patterns is malformed. "
            f"Each dict in the list must contain at least these keys: {required_keys}. "
            f"The {optional_keys} entries are optional."
        )
        # The dictionary form checks happens later
        assert all(
            [
                len(pattern["weights"]) == num_features
                for pattern in self.patterns
                if "weights" in pattern
                and (
                    isinstance(pattern["weights"], List)
                    or isinstance(pattern["weights"], np.ndarray)
                )
            ]
        ), "List of weights should be defined for every variable for every pattern."

        # bookkeeping vars for readability
        self.num_patterns = len(self.patterns)
        self.num_features = num_features
        self.colname_to_idx = (
            {colname: idx for idx, colname in enumerate(X.columns)}
            if isinstance(X, DataFrame)
            else None
        )

        # converts patterms to matrix form for easy interal processing
        self._pattern_dict_to_matrix_form()

        self._load_shift_lookup_table()

        # defaults for the rest of the args (depends on patterns being initialized)
        self._set_defaults()
        self._validate_args()

        # vars involved in amputation have scores computed and need to be
        #   complete and numeric
        # A var (column) is involved if for any pattern (row) it has a weight.
        # We don't care about numeric restraint for MCAR
        self.vars_involved_in_ampute = (
            self.weights[self.mechanisms != "MCAR"] != 0
        ).any(axis=0)

        ##################
        #      DATA      #
        ##################
        assert X.shape[1] > 1, "Dataset passed must contain at least two columns."
        # enforce numpy just for checking
        X_check = X.values if isinstance(X, DataFrame) else X
        assert not isnan(
            X_check[:, self.vars_involved_in_ampute]
        ).any(), "Features involved in amputation must be complete, but contains NaNs."
        if not is_numeric(X_check[:, self.vars_involved_in_ampute]):
            logging.warn(
                "Features involved in amputation found to be non-numeric."
                " They will be forced to numeric upon calculating sum scores."
            )

        return X

    def fit_transform(self, X: Matrix) -> Matrix:
        """Fits amputer on complete data X and returns the incomplete data X

        Parameters
        ----------
        X : Matrix
            Matrix of shape `(n_samples, m_features)`
            Complete input data, where "n_samples" is the number of samples and
            "m_features" is the number of features.

        Returns
        -------
        X_incomplete : Matrix
            Matrix of shape `(n_samples, m_features)`.
            Incomplete dataset masked according to parameters.
        """

        # sets defaults, adjusts vars, and runs checks
        X = self._validate_input(X)

        # split complete_data in groups
        # the number of groups is defined by the number of patterns
        num_samples = X.shape[0]
        X_incomplete = X.copy()
        X_indices = np.arange(num_samples)
        # set seed for choice, if None it will be random.
        np.random.seed(self.seed)
        assigned_group_number = np.random.choice(
            a=self.num_patterns, size=num_samples, p=self.freqs
        )

        # start a loop over each pattern
        for pattern_idx in range(self.num_patterns):
            # assign cases to the group
            group_indices = X_indices[assigned_group_number == pattern_idx]
            pattern = np.squeeze(
                np.asarray(self.observed_var_indicator[pattern_idx, :])
            )
            data_group = (
                X[group_indices] if isinstance(X, np.ndarray) else X.iloc[group_indices]
            )
            # calculate weighted sum scores for each sample in the group
            wss = self._calculate_sumscores(data_group, pattern_idx)
            # define candidate probabilities in group
            probs = self._choose_probabilities(wss, pattern_idx)
            # apply probabilities and choose cases
            # set seed for random binomial
            np.random.seed(self.seed)
            chosen_candidates = np.random.binomial(
                n=1, size=data_group.shape[0], p=probs
            )
            # apply missing data pattern
            chosen_indices = group_indices[chosen_candidates == 1]
            if isinstance(X_incomplete, np.ndarray):
                X_incomplete[chosen_indices] = np.where(
                    pattern == 0, np.nan, X_incomplete[chosen_indices]
                )
            else:
                X_incomplete.iloc[chosen_indices, pattern == 0] = np.nan

        missingness_profile(X_incomplete)
        return X_incomplete<|MERGE_RESOLUTION|>--- conflicted
+++ resolved
@@ -1,11 +1,8 @@
 # Author: Rianne Schouten <r.m.schouten@tue.nl; riannemargarethaschouten@gmail.com>
 
 """Transformer for generating multivariate missingness in complete datasets"""
-<<<<<<< HEAD
 # Author: Rianne Schouten <riannemargarethaschouten@gmail.com>
 # Co-Author: Davina Zamanzadeh <davzaman@gmail.com>
-=======
->>>>>>> 16648a2e
 
 from typing import Any, Callable, Dict, List, Optional, Tuple, Type, Union
 import logging
@@ -131,7 +128,6 @@
 
     References
     ----------
-<<<<<<< HEAD
     .. [1] Rianne Margaretha Schouten, Peter Lugtig & Gerko Vink (2018).
     Generating missing values for simulation purposes:
         A multivariate amputation procedure.
@@ -142,11 +138,6 @@
         the validity of missingness assumptions.
     Sociological Methods & Research, 50:3, 1243-1258, DOI:
         10.1177/0049124118799376
-=======
-    .. [1] Rianne Margaretha Schouten, Peter Lugtig & Gerko Vink (2018). 
-    Generating missing values for simulation purposes: A multivariate amputation procedure. 
-    Journal of Statistical Computation and Simulation, https://www.tandfonline.com/doi/full/10.1080/00949655.2018.1491577
->>>>>>> 16648a2e
     """
 
     DEFAULTS = {
