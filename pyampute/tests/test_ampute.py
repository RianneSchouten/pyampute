--- conflicted
+++ resolved
@@ -194,12 +194,6 @@
                     atol=0.05 * n,
                 )
             )
-<<<<<<< HEAD
-            # OR any nans found across the columns
-            rows_amputed = np.logical_or.reduce(np.isnan(X_amputed), axis=1)
-            # We expect these to be large for "sigmoid-right"
-            ma.wss_per_pattern[0][rows_amputed]
-=======
             probs = ma.probs_per_pattern[0]
             wss = ma.wss_per_pattern[0]
             if score_to_prob_function == "sigmoid-right":
@@ -226,7 +220,6 @@
                 self.assertGreater(
                     probs[np.argmin(wss)], probs[argmedian],
                 )
->>>>>>> f90bf231
 
 
 if __name__ == "__main__":
